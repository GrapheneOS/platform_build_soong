// Copyright 2015 Google Inc. All rights reserved.
//
// Licensed under the Apache License, Version 2.0 (the "License");
// you may not use this file except in compliance with the License.
// You may obtain a copy of the License at
//
//     http://www.apache.org/licenses/LICENSE-2.0
//
// Unless required by applicable law or agreed to in writing, software
// distributed under the License is distributed on an "AS IS" BASIS,
// WITHOUT WARRANTIES OR CONDITIONS OF ANY KIND, either express or implied.
// See the License for the specific language governing permissions and
// limitations under the License.

package cc

// This file generates the final rules for compiling all C/C++.  All properties related to
// compiling should have been translated into builderFlags or another argument to the Transform*
// functions.

import (
	"fmt"
	"path/filepath"
	"runtime"
	"strings"

	"github.com/google/blueprint"
	"github.com/google/blueprint/pathtools"

	"android/soong/android"
	"android/soong/cc/config"
	"android/soong/remoteexec"
)

const (
	objectExtension        = ".o"
	staticLibraryExtension = ".a"
)

var (
	abiCheckAllowFlags = []string{
		"-allow-unreferenced-changes",
		"-allow-unreferenced-elf-symbol-changes",
	}
)

var (
	pctx = android.NewPackageContext("android/soong/cc")

	cc = pctx.AndroidRemoteStaticRule("cc", android.RemoteRuleSupports{Goma: true, RBE: true},
		blueprint.RuleParams{
			Depfile:     "${out}.d",
			Deps:        blueprint.DepsGCC,
			Command:     "$relPwd ${config.CcWrapper}$ccCmd -c $cFlags -MD -MF ${out}.d -o $out $in",
			CommandDeps: []string{"$ccCmd"},
		},
		"ccCmd", "cFlags")

	ccNoDeps = pctx.AndroidStaticRule("ccNoDeps",
		blueprint.RuleParams{
			Command:     "$relPwd $ccCmd -c $cFlags -o $out $in",
			CommandDeps: []string{"$ccCmd"},
		},
		"ccCmd", "cFlags")

	ld, ldRE = remoteexec.StaticRules(pctx, "ld",
		blueprint.RuleParams{
			Command: "$reTemplate$ldCmd ${crtBegin} @${out}.rsp " +
				"${libFlags} ${crtEnd} -o ${out} ${ldFlags} ${extraLibFlags}",
			CommandDeps:    []string{"$ldCmd"},
			Rspfile:        "${out}.rsp",
			RspfileContent: "${in}",
			// clang -Wl,--out-implib doesn't update its output file if it hasn't changed.
			Restat: true,
		},
		&remoteexec.REParams{
			Labels:          map[string]string{"type": "link", "tool": "clang"},
			ExecStrategy:    "${config.RECXXLinksExecStrategy}",
			Inputs:          []string{"${out}.rsp", "$implicitInputs"},
			RSPFile:         "${out}.rsp",
			OutputFiles:     []string{"${out}", "$implicitOutputs"},
			ToolchainInputs: []string{"$ldCmd"},
			Platform:        map[string]string{remoteexec.PoolKey: "${config.RECXXLinksPool}"},
		}, []string{"ldCmd", "crtBegin", "libFlags", "crtEnd", "ldFlags", "extraLibFlags"}, []string{"implicitInputs", "implicitOutputs"})

	partialLd, partialLdRE = remoteexec.StaticRules(pctx, "partialLd",
		blueprint.RuleParams{
			// Without -no-pie, clang 7.0 adds -pie to link Android files,
			// but -r and -pie cannot be used together.
			Command:     "$reTemplate$ldCmd -fuse-ld=lld -nostdlib -no-pie -Wl,-r ${in} -o ${out} ${ldFlags}",
			CommandDeps: []string{"$ldCmd"},
		}, &remoteexec.REParams{
			Labels:          map[string]string{"type": "link", "tool": "clang"},
			ExecStrategy:    "${config.RECXXLinksExecStrategy}",
			Inputs:          []string{"$inCommaList", "$implicitInputs"},
			OutputFiles:     []string{"${out}", "$implicitOutputs"},
			ToolchainInputs: []string{"$ldCmd"},
			Platform:        map[string]string{remoteexec.PoolKey: "${config.RECXXLinksPool}"},
		}, []string{"ldCmd", "ldFlags"}, []string{"implicitInputs", "inCommaList", "implicitOutputs"})

	ar = pctx.AndroidStaticRule("ar",
		blueprint.RuleParams{
			Command:        "rm -f ${out} && $arCmd $arFlags $out @${out}.rsp",
			CommandDeps:    []string{"$arCmd"},
			Rspfile:        "${out}.rsp",
			RspfileContent: "${in}",
		},
		"arCmd", "arFlags")

	darwinStrip = pctx.AndroidStaticRule("darwinStrip",
		blueprint.RuleParams{
			Command:     "${config.MacStripPath} -u -r -o $out $in",
			CommandDeps: []string{"${config.MacStripPath}"},
		})

	prefixSymbols = pctx.AndroidStaticRule("prefixSymbols",
		blueprint.RuleParams{
			Command:     "$objcopyCmd --prefix-symbols=${prefix} ${in} ${out}",
			CommandDeps: []string{"$objcopyCmd"},
		},
		"objcopyCmd", "prefix")

	_ = pctx.SourcePathVariable("stripPath", "build/soong/scripts/strip.sh")
	_ = pctx.SourcePathVariable("xzCmd", "prebuilts/build-tools/${config.HostPrebuiltTag}/bin/xz")

	// b/132822437: objcopy uses a file descriptor per .o file when called on .a files, which runs the system out of
	// file descriptors on darwin.  Limit concurrent calls to 5 on darwin.
	darwinStripPool = func() blueprint.Pool {
		if runtime.GOOS == "darwin" {
			return pctx.StaticPool("darwinStripPool", blueprint.PoolParams{
				Depth: 5,
			})
		} else {
			return nil
		}
	}()

	strip = pctx.AndroidStaticRule("strip",
		blueprint.RuleParams{
			Depfile:     "${out}.d",
			Deps:        blueprint.DepsGCC,
			Command:     "CROSS_COMPILE=$crossCompile XZ=$xzCmd CLANG_BIN=${config.ClangBin} $stripPath ${args} -i ${in} -o ${out} -d ${out}.d",
			CommandDeps: []string{"$stripPath", "$xzCmd"},
			Pool:        darwinStripPool,
		},
		"args", "crossCompile")

	_ = pctx.SourcePathVariable("archiveRepackPath", "build/soong/scripts/archive_repack.sh")

	archiveRepack = pctx.AndroidStaticRule("archiveRepack",
		blueprint.RuleParams{
			Depfile:     "${out}.d",
			Deps:        blueprint.DepsGCC,
			Command:     "CLANG_BIN=${config.ClangBin} $archiveRepackPath -i ${in} -o ${out} -d ${out}.d ${objects}",
			CommandDeps: []string{"$archiveRepackPath"},
		},
		"objects")

	emptyFile = pctx.AndroidStaticRule("emptyFile",
		blueprint.RuleParams{
			Command: "rm -f $out && touch $out",
		})

	_ = pctx.SourcePathVariable("tocPath", "build/soong/scripts/toc.sh")

	toc = pctx.AndroidStaticRule("toc",
		blueprint.RuleParams{
			Depfile:     "${out}.d",
			Deps:        blueprint.DepsGCC,
			Command:     "CROSS_COMPILE=$crossCompile $tocPath $format -i ${in} -o ${out} -d ${out}.d",
			CommandDeps: []string{"$tocPath"},
			Restat:      true,
		},
		"crossCompile", "format")

	clangTidy = pctx.AndroidStaticRule("clangTidy",
		blueprint.RuleParams{
			Command:     "rm -f $out && ${config.ClangBin}/clang-tidy $tidyFlags $in -- $cFlags && touch $out",
			CommandDeps: []string{"${config.ClangBin}/clang-tidy"},
		},
		"cFlags", "tidyFlags")

	_ = pctx.SourcePathVariable("yasmCmd", "prebuilts/misc/${config.HostPrebuiltTag}/yasm/yasm")

	yasm = pctx.AndroidStaticRule("yasm",
		blueprint.RuleParams{
			Command:     "$yasmCmd $asFlags -o $out $in && $yasmCmd $asFlags -M $in >$out.d",
			CommandDeps: []string{"$yasmCmd"},
			Depfile:     "$out.d",
			Deps:        blueprint.DepsGCC,
		},
		"asFlags")

	windres = pctx.AndroidStaticRule("windres",
		blueprint.RuleParams{
			Command:     "$windresCmd $flags -I$$(dirname $in) -i $in -o $out --preprocessor \"${config.ClangBin}/clang -E -xc-header -DRC_INVOKED\"",
			CommandDeps: []string{"$windresCmd"},
		},
		"windresCmd", "flags")

	_ = pctx.SourcePathVariable("sAbiDumper", "prebuilts/clang-tools/${config.HostPrebuiltTag}/bin/header-abi-dumper")

	// -w has been added since header-abi-dumper does not need to produce any sort of diagnostic information.
	sAbiDump, sAbiDumpRE = remoteexec.StaticRules(pctx, "sAbiDump",
		blueprint.RuleParams{
			Command:     "rm -f $out && $reTemplate$sAbiDumper -o ${out} $in $exportDirs -- $cFlags -w -isystem prebuilts/clang-tools/${config.HostPrebuiltTag}/clang-headers",
			CommandDeps: []string{"$sAbiDumper"},
		}, &remoteexec.REParams{
			Labels:       map[string]string{"type": "abi-dump", "tool": "header-abi-dumper"},
			ExecStrategy: "${config.REAbiDumperExecStrategy}",
			Platform: map[string]string{
				remoteexec.PoolKey:      "${config.RECXXPool}",
				"InputRootAbsolutePath": android.AbsSrcDirForExistingUseCases(),
			},
		}, []string{"cFlags", "exportDirs"}, nil)

	_ = pctx.SourcePathVariable("sAbiLinker", "prebuilts/clang-tools/${config.HostPrebuiltTag}/bin/header-abi-linker")
	_ = pctx.SourcePathVariable("sAbiLinkerLibs", "prebuilts/clang-tools/${config.HostPrebuiltTag}/lib64")

	sAbiLink, sAbiLinkRE = remoteexec.StaticRules(pctx, "sAbiLink",
		blueprint.RuleParams{
			Command:        "$reTemplate$sAbiLinker -o ${out} $symbolFilter -arch $arch  $exportedHeaderFlags @${out}.rsp ",
			CommandDeps:    []string{"$sAbiLinker"},
			Rspfile:        "${out}.rsp",
			RspfileContent: "${in}",
		}, &remoteexec.REParams{
			Labels:          map[string]string{"type": "tool", "name": "abi-linker"},
			ExecStrategy:    "${config.REAbiLinkerExecStrategy}",
<<<<<<< HEAD
			Inputs:          []string{"$sAbiLinkerLibs", "${out}.rsp", "$implicits"},
=======
			Inputs:          []string{"$sAbiLinkerLibs", "${out}.rsp", "$implicitInputs"},
>>>>>>> 5ba6237c
			RSPFile:         "${out}.rsp",
			OutputFiles:     []string{"$out"},
			ToolchainInputs: []string{"$sAbiLinker"},
			Platform:        map[string]string{remoteexec.PoolKey: "${config.RECXXPool}"},
<<<<<<< HEAD
		}, []string{"symbolFilter", "arch", "exportedHeaderFlags"}, []string{"implicits"})
=======
		}, []string{"symbolFilter", "arch", "exportedHeaderFlags"}, []string{"implicitInputs"})
>>>>>>> 5ba6237c

	_ = pctx.SourcePathVariable("sAbiDiffer", "prebuilts/clang-tools/${config.HostPrebuiltTag}/bin/header-abi-diff")

	sAbiDiff = pctx.RuleFunc("sAbiDiff",
		func(ctx android.PackageRuleContext) blueprint.RuleParams {
			// TODO(b/78139997): Add -check-all-apis back
			commandStr := "($sAbiDiffer ${allowFlags} -lib ${libName} -arch ${arch} -o ${out} -new ${in} -old ${referenceDump})"
			commandStr += "|| (echo 'error: Please update ABI references with: $$ANDROID_BUILD_TOP/development/vndk/tools/header-checker/utils/create_reference_dumps.py ${createReferenceDumpFlags} -l ${libName}'"
			commandStr += " && (mkdir -p $$DIST_DIR/abidiffs && cp ${out} $$DIST_DIR/abidiffs/)"
			commandStr += " && exit 1)"
			return blueprint.RuleParams{
				Command:     commandStr,
				CommandDeps: []string{"$sAbiDiffer"},
			}
		},
		"allowFlags", "referenceDump", "libName", "arch", "createReferenceDumpFlags")

	unzipRefSAbiDump = pctx.AndroidStaticRule("unzipRefSAbiDump",
		blueprint.RuleParams{
			Command: "gunzip -c $in > $out",
		})

	zip = pctx.AndroidStaticRule("zip",
		blueprint.RuleParams{
			Command:        "cat $out.rsp | tr ' ' '\\n' | tr -d \\' | sort -u > ${out}.tmp && ${SoongZipCmd} -o ${out} -C $$OUT_DIR -l ${out}.tmp",
			CommandDeps:    []string{"${SoongZipCmd}"},
			Rspfile:        "$out.rsp",
			RspfileContent: "$in",
		})

	_ = pctx.SourcePathVariable("cxxExtractor",
		"prebuilts/clang-tools/${config.HostPrebuiltTag}/bin/cxx_extractor")
	_ = pctx.SourcePathVariable("kytheVnames", "build/soong/vnames.json")
	_ = pctx.VariableFunc("kytheCorpus",
		func(ctx android.PackageVarContext) string { return ctx.Config().XrefCorpusName() })
	_ = pctx.VariableFunc("kytheCuEncoding",
		func(ctx android.PackageVarContext) string { return ctx.Config().XrefCuEncoding() })
	kytheExtract = pctx.StaticRule("kythe",
		blueprint.RuleParams{
			Command: `rm -f $out && ` +
				`KYTHE_CORPUS=${kytheCorpus} KYTHE_OUTPUT_FILE=$out KYTHE_VNAMES=$kytheVnames KYTHE_KZIP_ENCODING=${kytheCuEncoding} ` +
				`$cxxExtractor $cFlags $in `,
			CommandDeps: []string{"$cxxExtractor", "$kytheVnames"},
		},
		"cFlags")
)

func init() {
	// We run gcc/clang with PWD=/proc/self/cwd to remove $TOP from the
	// debug output. That way two builds in two different directories will
	// create the same output.
	if runtime.GOOS != "darwin" {
		pctx.StaticVariable("relPwd", "PWD=/proc/self/cwd")
	} else {
		// Darwin doesn't have /proc
		pctx.StaticVariable("relPwd", "")
	}

	pctx.HostBinToolVariable("SoongZipCmd", "soong_zip")
	pctx.Import("android/soong/remoteexec")
}

type builderFlags struct {
	globalCommonFlags     string
	globalAsFlags         string
	globalYasmFlags       string
	globalCFlags          string
	globalToolingCFlags   string // A separate set of cFlags for clang LibTooling tools
	globalToolingCppFlags string // A separate set of cppFlags for clang LibTooling tools
	globalConlyFlags      string
	globalCppFlags        string
	globalLdFlags         string

	localCommonFlags     string
	localAsFlags         string
	localYasmFlags       string
	localCFlags          string
	localToolingCFlags   string // A separate set of cFlags for clang LibTooling tools
	localToolingCppFlags string // A separate set of cppFlags for clang LibTooling tools
	localConlyFlags      string
	localCppFlags        string
	localLdFlags         string

	libFlags      string
	extraLibFlags string
	tidyFlags     string
	sAbiFlags     string
	aidlFlags     string
	rsFlags       string
	toolchain     config.Toolchain
	tidy          bool
	gcovCoverage  bool
	sAbiDump      bool
	emitXrefs     bool

	assemblerWithCpp bool

	systemIncludeFlags string

	groupStaticLibs bool

	stripKeepSymbols              bool
	stripKeepSymbolsList          string
	stripKeepSymbolsAndDebugFrame bool
	stripKeepMiniDebugInfo        bool
	stripAddGnuDebuglink          bool
	stripUseGnuStrip              bool

	proto            android.ProtoFlags
	protoC           bool
	protoOptionsFile bool

	yacc *YaccProperties
}

type Objects struct {
	objFiles      android.Paths
	tidyFiles     android.Paths
	coverageFiles android.Paths
	sAbiDumpFiles android.Paths
	kytheFiles    android.Paths
}

func (a Objects) Copy() Objects {
	return Objects{
		objFiles:      append(android.Paths{}, a.objFiles...),
		tidyFiles:     append(android.Paths{}, a.tidyFiles...),
		coverageFiles: append(android.Paths{}, a.coverageFiles...),
		sAbiDumpFiles: append(android.Paths{}, a.sAbiDumpFiles...),
		kytheFiles:    append(android.Paths{}, a.kytheFiles...),
	}
}

func (a Objects) Append(b Objects) Objects {
	return Objects{
		objFiles:      append(a.objFiles, b.objFiles...),
		tidyFiles:     append(a.tidyFiles, b.tidyFiles...),
		coverageFiles: append(a.coverageFiles, b.coverageFiles...),
		sAbiDumpFiles: append(a.sAbiDumpFiles, b.sAbiDumpFiles...),
		kytheFiles:    append(a.kytheFiles, b.kytheFiles...),
	}
}

// Generate rules for compiling multiple .c, .cpp, or .S files to individual .o files
func TransformSourceToObj(ctx android.ModuleContext, subdir string, srcFiles android.Paths,
	flags builderFlags, pathDeps android.Paths, cFlagsDeps android.Paths) Objects {

	objFiles := make(android.Paths, len(srcFiles))
	var tidyFiles android.Paths
	if flags.tidy {
		tidyFiles = make(android.Paths, 0, len(srcFiles))
	}
	var coverageFiles android.Paths
	if flags.gcovCoverage {
		coverageFiles = make(android.Paths, 0, len(srcFiles))
	}
	var kytheFiles android.Paths
	if flags.emitXrefs {
		kytheFiles = make(android.Paths, 0, len(srcFiles))
	}

	// Produce fully expanded flags for use by C tools, C compiles, C++ tools, C++ compiles, and asm compiles
	// respectively.
	toolingCflags := flags.globalCommonFlags + " " +
		flags.globalToolingCFlags + " " +
		flags.globalConlyFlags + " " +
		flags.localCommonFlags + " " +
		flags.localToolingCFlags + " " +
		flags.localConlyFlags + " " +
		flags.systemIncludeFlags

	cflags := flags.globalCommonFlags + " " +
		flags.globalCFlags + " " +
		flags.globalConlyFlags + " " +
		flags.localCommonFlags + " " +
		flags.localCFlags + " " +
		flags.localConlyFlags + " " +
		flags.systemIncludeFlags

	toolingCppflags := flags.globalCommonFlags + " " +
		flags.globalToolingCFlags + " " +
		flags.globalToolingCppFlags + " " +
		flags.localCommonFlags + " " +
		flags.localToolingCFlags + " " +
		flags.localToolingCppFlags + " " +
		flags.systemIncludeFlags

	cppflags := flags.globalCommonFlags + " " +
		flags.globalCFlags + " " +
		flags.globalCppFlags + " " +
		flags.localCommonFlags + " " +
		flags.localCFlags + " " +
		flags.localCppFlags + " " +
		flags.systemIncludeFlags

	asflags := flags.globalCommonFlags + " " +
		flags.globalAsFlags + " " +
		flags.localCommonFlags + " " +
		flags.localAsFlags + " " +
		flags.systemIncludeFlags

	var sAbiDumpFiles android.Paths
	if flags.sAbiDump {
		sAbiDumpFiles = make(android.Paths, 0, len(srcFiles))
	}

	cflags += " ${config.NoOverrideClangGlobalCflags}"
	toolingCflags += " ${config.NoOverrideClangGlobalCflags}"
	cppflags += " ${config.NoOverrideClangGlobalCflags}"
	toolingCppflags += " ${config.NoOverrideClangGlobalCflags}"

	for i, srcFile := range srcFiles {
		objFile := android.ObjPathWithExt(ctx, subdir, srcFile, "o")

		objFiles[i] = objFile

		switch srcFile.Ext() {
		case ".asm":
			ctx.Build(pctx, android.BuildParams{
				Rule:        yasm,
				Description: "yasm " + srcFile.Rel(),
				Output:      objFile,
				Input:       srcFile,
				Implicits:   cFlagsDeps,
				OrderOnly:   pathDeps,
				Args: map[string]string{
					"asFlags": flags.globalYasmFlags + " " + flags.localYasmFlags,
				},
			})
			continue
		case ".rc":
			ctx.Build(pctx, android.BuildParams{
				Rule:        windres,
				Description: "windres " + srcFile.Rel(),
				Output:      objFile,
				Input:       srcFile,
				Implicits:   cFlagsDeps,
				OrderOnly:   pathDeps,
				Args: map[string]string{
					"windresCmd": gccCmd(flags.toolchain, "windres"),
					"flags":      flags.toolchain.WindresFlags(),
				},
			})
			continue
		case ".o":
			objFiles[i] = srcFile
			continue
		}

		var moduleFlags string
		var moduleToolingFlags string

		var ccCmd string
		tidy := flags.tidy
		coverage := flags.gcovCoverage
		dump := flags.sAbiDump
		rule := cc
		emitXref := flags.emitXrefs

		switch srcFile.Ext() {
		case ".s":
			if !flags.assemblerWithCpp {
				rule = ccNoDeps
			}
			fallthrough
		case ".S":
			ccCmd = "clang"
			moduleFlags = asflags
			tidy = false
			coverage = false
			dump = false
			emitXref = false
		case ".c":
			ccCmd = "clang"
			moduleFlags = cflags
			moduleToolingFlags = toolingCflags
		case ".cpp", ".cc", ".cxx", ".mm":
			ccCmd = "clang++"
			moduleFlags = cppflags
			moduleToolingFlags = toolingCppflags
		default:
			ctx.ModuleErrorf("File %s has unknown extension", srcFile)
			continue
		}

		ccDesc := ccCmd

		ccCmd = "${config.ClangBin}/" + ccCmd

		var implicitOutputs android.WritablePaths
		if coverage {
			gcnoFile := android.ObjPathWithExt(ctx, subdir, srcFile, "gcno")
			implicitOutputs = append(implicitOutputs, gcnoFile)
			coverageFiles = append(coverageFiles, gcnoFile)
		}

		ctx.Build(pctx, android.BuildParams{
			Rule:            rule,
			Description:     ccDesc + " " + srcFile.Rel(),
			Output:          objFile,
			ImplicitOutputs: implicitOutputs,
			Input:           srcFile,
			Implicits:       cFlagsDeps,
			OrderOnly:       pathDeps,
			Args: map[string]string{
				"cFlags": moduleFlags,
				"ccCmd":  ccCmd,
			},
		})

		if emitXref {
			kytheFile := android.ObjPathWithExt(ctx, subdir, srcFile, "kzip")
			ctx.Build(pctx, android.BuildParams{
				Rule:        kytheExtract,
				Description: "Xref C++ extractor " + srcFile.Rel(),
				Output:      kytheFile,
				Input:       srcFile,
				Implicits:   cFlagsDeps,
				OrderOnly:   pathDeps,
				Args: map[string]string{
					"cFlags": moduleFlags,
				},
			})
			kytheFiles = append(kytheFiles, kytheFile)
		}

		if tidy {
			tidyFile := android.ObjPathWithExt(ctx, subdir, srcFile, "tidy")
			tidyFiles = append(tidyFiles, tidyFile)

			ctx.Build(pctx, android.BuildParams{
				Rule:        clangTidy,
				Description: "clang-tidy " + srcFile.Rel(),
				Output:      tidyFile,
				Input:       srcFile,
				// We must depend on objFile, since clang-tidy doesn't
				// support exporting dependencies.
				Implicit:  objFile,
				Implicits: cFlagsDeps,
				OrderOnly: pathDeps,
				Args: map[string]string{
					"cFlags":    moduleToolingFlags,
					"tidyFlags": flags.tidyFlags,
				},
			})
		}

		if dump {
			sAbiDumpFile := android.ObjPathWithExt(ctx, subdir, srcFile, "sdump")
			sAbiDumpFiles = append(sAbiDumpFiles, sAbiDumpFile)

			dumpRule := sAbiDump
			if ctx.Config().IsEnvTrue("RBE_ABI_DUMPER") {
				dumpRule = sAbiDumpRE
			}
			ctx.Build(pctx, android.BuildParams{
				Rule:        dumpRule,
				Description: "header-abi-dumper " + srcFile.Rel(),
				Output:      sAbiDumpFile,
				Input:       srcFile,
				Implicit:    objFile,
				Implicits:   cFlagsDeps,
				OrderOnly:   pathDeps,
				Args: map[string]string{
					"cFlags":     moduleToolingFlags,
					"exportDirs": flags.sAbiFlags,
				},
			})
		}

	}

	return Objects{
		objFiles:      objFiles,
		tidyFiles:     tidyFiles,
		coverageFiles: coverageFiles,
		sAbiDumpFiles: sAbiDumpFiles,
		kytheFiles:    kytheFiles,
	}
}

// Generate a rule for compiling multiple .o files to a static library (.a)
func TransformObjToStaticLib(ctx android.ModuleContext, objFiles android.Paths,
	flags builderFlags, outputFile android.ModuleOutPath, deps android.Paths) {

	arCmd := "${config.ClangBin}/llvm-ar"
	arFlags := "crsPD"
	if !ctx.Darwin() {
		arFlags += " -format=gnu"
	}

	ctx.Build(pctx, android.BuildParams{
		Rule:        ar,
		Description: "static link " + outputFile.Base(),
		Output:      outputFile,
		Inputs:      objFiles,
		Implicits:   deps,
		Args: map[string]string{
			"arFlags": arFlags,
			"arCmd":   arCmd,
		},
	})
}

// Generate a rule for compiling multiple .o files, plus static libraries, whole static libraries,
// and shared libraries, to a shared library (.so) or dynamic executable
func TransformObjToDynamicBinary(ctx android.ModuleContext,
	objFiles, sharedLibs, staticLibs, lateStaticLibs, wholeStaticLibs, deps android.Paths,
	crtBegin, crtEnd android.OptionalPath, groupLate bool, flags builderFlags, outputFile android.WritablePath, implicitOutputs android.WritablePaths) {

	ldCmd := "${config.ClangBin}/clang++"

	var libFlagsList []string

	if len(flags.libFlags) > 0 {
		libFlagsList = append(libFlagsList, flags.libFlags)
	}

	if len(wholeStaticLibs) > 0 {
		if ctx.Host() && ctx.Darwin() {
			libFlagsList = append(libFlagsList, android.JoinWithPrefix(wholeStaticLibs.Strings(), "-force_load "))
		} else {
			libFlagsList = append(libFlagsList, "-Wl,--whole-archive ")
			libFlagsList = append(libFlagsList, wholeStaticLibs.Strings()...)
			libFlagsList = append(libFlagsList, "-Wl,--no-whole-archive ")
		}
	}

	if flags.groupStaticLibs && !ctx.Darwin() && len(staticLibs) > 0 {
		libFlagsList = append(libFlagsList, "-Wl,--start-group")
	}
	libFlagsList = append(libFlagsList, staticLibs.Strings()...)
	if flags.groupStaticLibs && !ctx.Darwin() && len(staticLibs) > 0 {
		libFlagsList = append(libFlagsList, "-Wl,--end-group")
	}

	if groupLate && !ctx.Darwin() && len(lateStaticLibs) > 0 {
		libFlagsList = append(libFlagsList, "-Wl,--start-group")
	}
	libFlagsList = append(libFlagsList, lateStaticLibs.Strings()...)
	if groupLate && !ctx.Darwin() && len(lateStaticLibs) > 0 {
		libFlagsList = append(libFlagsList, "-Wl,--end-group")
	}

	for _, lib := range sharedLibs {
		libFile := lib.String()
		if ctx.Windows() {
			libFile = pathtools.ReplaceExtension(libFile, "lib")
		}
		libFlagsList = append(libFlagsList, libFile)
	}

	deps = append(deps, staticLibs...)
	deps = append(deps, lateStaticLibs...)
	deps = append(deps, wholeStaticLibs...)
	if crtBegin.Valid() {
		deps = append(deps, crtBegin.Path(), crtEnd.Path())
	}

	rule := ld
	args := map[string]string{
		"ldCmd":         ldCmd,
		"crtBegin":      crtBegin.String(),
		"libFlags":      strings.Join(libFlagsList, " "),
		"extraLibFlags": flags.extraLibFlags,
		"ldFlags":       flags.globalLdFlags + " " + flags.localLdFlags,
		"crtEnd":        crtEnd.String(),
	}
	if ctx.Config().IsEnvTrue("RBE_CXX_LINKS") {
		rule = ldRE
		args["implicitOutputs"] = strings.Join(implicitOutputs.Strings(), ",")
		args["implicitInputs"] = strings.Join(deps.Strings(), ",")
	}

	ctx.Build(pctx, android.BuildParams{
		Rule:            rule,
		Description:     "link " + outputFile.Base(),
		Output:          outputFile,
		ImplicitOutputs: implicitOutputs,
		Inputs:          objFiles,
		Implicits:       deps,
		Args:            args,
	})
}

// Generate a rule to combine .dump sAbi dump files from multiple source files
// into a single .ldump sAbi dump file
func TransformDumpToLinkedDump(ctx android.ModuleContext, sAbiDumps android.Paths, soFile android.Path,
	baseName, exportedHeaderFlags string, symbolFile android.OptionalPath,
	excludedSymbolVersions, excludedSymbolTags []string) android.OptionalPath {

	outputFile := android.PathForModuleOut(ctx, baseName+".lsdump")

	implicits := android.Paths{soFile}
	symbolFilterStr := "-so " + soFile.String()

	if symbolFile.Valid() {
		implicits = append(implicits, symbolFile.Path())
		symbolFilterStr += " -v " + symbolFile.String()
	}
	for _, ver := range excludedSymbolVersions {
		symbolFilterStr += " --exclude-symbol-version " + ver
	}
	for _, tag := range excludedSymbolTags {
		symbolFilterStr += " --exclude-symbol-tag " + tag
	}
	rule := sAbiLink
	args := map[string]string{
		"symbolFilter":        symbolFilterStr,
		"arch":                ctx.Arch().ArchType.Name,
		"exportedHeaderFlags": exportedHeaderFlags,
	}
	if ctx.Config().IsEnvTrue("RBE_ABI_LINKER") {
		rule = sAbiLinkRE
		rbeImplicits := implicits.Strings()
		for _, p := range strings.Split(exportedHeaderFlags, " ") {
			if len(p) > 2 {
				// Exclude the -I prefix.
				rbeImplicits = append(rbeImplicits, p[2:])
			}
		}
<<<<<<< HEAD
		args["implicits"] = strings.Join(rbeImplicits, ",")
=======
		args["implicitInputs"] = strings.Join(rbeImplicits, ",")
>>>>>>> 5ba6237c
	}
	ctx.Build(pctx, android.BuildParams{
		Rule:        rule,
		Description: "header-abi-linker " + outputFile.Base(),
		Output:      outputFile,
		Inputs:      sAbiDumps,
		Implicits:   implicits,
		Args:        args,
	})
	return android.OptionalPathForPath(outputFile)
}

func UnzipRefDump(ctx android.ModuleContext, zippedRefDump android.Path, baseName string) android.Path {
	outputFile := android.PathForModuleOut(ctx, baseName+"_ref.lsdump")
	ctx.Build(pctx, android.BuildParams{
		Rule:        unzipRefSAbiDump,
		Description: "gunzip" + outputFile.Base(),
		Output:      outputFile,
		Input:       zippedRefDump,
	})
	return outputFile
}

func SourceAbiDiff(ctx android.ModuleContext, inputDump android.Path, referenceDump android.Path,
	baseName, exportedHeaderFlags string, isLlndk, isNdk, isVndkExt bool) android.OptionalPath {

	outputFile := android.PathForModuleOut(ctx, baseName+".abidiff")
	libName := strings.TrimSuffix(baseName, filepath.Ext(baseName))
	createReferenceDumpFlags := ""

	localAbiCheckAllowFlags := append([]string(nil), abiCheckAllowFlags...)
	if exportedHeaderFlags == "" {
		localAbiCheckAllowFlags = append(localAbiCheckAllowFlags, "-advice-only")
	}
	if isLlndk || isNdk {
		createReferenceDumpFlags = "--llndk"
		if isLlndk {
			// TODO(b/130324828): "-consider-opaque-types-different" should apply to
			// both LLNDK and NDK shared libs. However, a known issue in header-abi-diff
			// breaks libaaudio. Remove the if-guard after the issue is fixed.
			localAbiCheckAllowFlags = append(localAbiCheckAllowFlags, "-consider-opaque-types-different")
		}
	}
	if isVndkExt {
		localAbiCheckAllowFlags = append(localAbiCheckAllowFlags, "-allow-extensions")
	}

	ctx.Build(pctx, android.BuildParams{
		Rule:        sAbiDiff,
		Description: "header-abi-diff " + outputFile.Base(),
		Output:      outputFile,
		Input:       inputDump,
		Implicit:    referenceDump,
		Args: map[string]string{
			"referenceDump":            referenceDump.String(),
			"libName":                  libName,
			"arch":                     ctx.Arch().ArchType.Name,
			"allowFlags":               strings.Join(localAbiCheckAllowFlags, " "),
			"createReferenceDumpFlags": createReferenceDumpFlags,
		},
	})
	return android.OptionalPathForPath(outputFile)
}

// Generate a rule for extracting a table of contents from a shared library (.so)
func TransformSharedObjectToToc(ctx android.ModuleContext, inputFile android.Path,
	outputFile android.WritablePath, flags builderFlags) {

	var format string
	var crossCompile string
	if ctx.Darwin() {
		format = "--macho"
		crossCompile = "${config.MacToolPath}"
	} else if ctx.Windows() {
		format = "--pe"
		crossCompile = gccCmd(flags.toolchain, "")
	} else {
		format = "--elf"
		crossCompile = gccCmd(flags.toolchain, "")
	}

	ctx.Build(pctx, android.BuildParams{
		Rule:        toc,
		Description: "generate toc " + inputFile.Base(),
		Output:      outputFile,
		Input:       inputFile,
		Args: map[string]string{
			"crossCompile": crossCompile,
			"format":       format,
		},
	})
}

// Generate a rule for compiling multiple .o files to a .o using ld partial linking
func TransformObjsToObj(ctx android.ModuleContext, objFiles android.Paths,
	flags builderFlags, outputFile android.WritablePath, deps android.Paths) {

	ldCmd := "${config.ClangBin}/clang++"

	rule := partialLd
	args := map[string]string{
		"ldCmd":   ldCmd,
		"ldFlags": flags.globalLdFlags + " " + flags.localLdFlags,
	}
	if ctx.Config().IsEnvTrue("RBE_CXX_LINKS") {
		rule = partialLdRE
		args["inCommaList"] = strings.Join(objFiles.Strings(), ",")
		args["implicitInputs"] = strings.Join(deps.Strings(), ",")
	}
	ctx.Build(pctx, android.BuildParams{
		Rule:        rule,
		Description: "link " + outputFile.Base(),
		Output:      outputFile,
		Inputs:      objFiles,
		Implicits:   deps,
		Args:        args,
	})
}

// Generate a rule for runing objcopy --prefix-symbols on a binary
func TransformBinaryPrefixSymbols(ctx android.ModuleContext, prefix string, inputFile android.Path,
	flags builderFlags, outputFile android.WritablePath) {

	objcopyCmd := gccCmd(flags.toolchain, "objcopy")

	ctx.Build(pctx, android.BuildParams{
		Rule:        prefixSymbols,
		Description: "prefix symbols " + outputFile.Base(),
		Output:      outputFile,
		Input:       inputFile,
		Args: map[string]string{
			"objcopyCmd": objcopyCmd,
			"prefix":     prefix,
		},
	})
}

func TransformStrip(ctx android.ModuleContext, inputFile android.Path,
	outputFile android.WritablePath, flags builderFlags) {

	crossCompile := gccCmd(flags.toolchain, "")
	args := ""
	if flags.stripAddGnuDebuglink {
		args += " --add-gnu-debuglink"
	}
	if flags.stripKeepMiniDebugInfo {
		args += " --keep-mini-debug-info"
	}
	if flags.stripKeepSymbols {
		args += " --keep-symbols"
	}
	if flags.stripKeepSymbolsList != "" {
		args += " -k" + flags.stripKeepSymbolsList
	}
	if flags.stripKeepSymbolsAndDebugFrame {
		args += " --keep-symbols-and-debug-frame"
	}
	if flags.stripUseGnuStrip {
		args += " --use-gnu-strip"
	}

	ctx.Build(pctx, android.BuildParams{
		Rule:        strip,
		Description: "strip " + outputFile.Base(),
		Output:      outputFile,
		Input:       inputFile,
		Args: map[string]string{
			"crossCompile": crossCompile,
			"args":         args,
		},
	})
}

func TransformDarwinStrip(ctx android.ModuleContext, inputFile android.Path,
	outputFile android.WritablePath) {

	ctx.Build(pctx, android.BuildParams{
		Rule:        darwinStrip,
		Description: "strip " + outputFile.Base(),
		Output:      outputFile,
		Input:       inputFile,
	})
}

func TransformCoverageFilesToZip(ctx android.ModuleContext,
	inputs Objects, baseName string) android.OptionalPath {

	if len(inputs.coverageFiles) > 0 {
		outputFile := android.PathForModuleOut(ctx, baseName+".zip")

		ctx.Build(pctx, android.BuildParams{
			Rule:        zip,
			Description: "zip " + outputFile.Base(),
			Inputs:      inputs.coverageFiles,
			Output:      outputFile,
		})

		return android.OptionalPathForPath(outputFile)
	}

	return android.OptionalPath{}
}

func TransformArchiveRepack(ctx android.ModuleContext, inputFile android.Path,
	outputFile android.WritablePath, objects []string) {

	ctx.Build(pctx, android.BuildParams{
		Rule:        archiveRepack,
		Description: "Repack archive " + outputFile.Base(),
		Output:      outputFile,
		Input:       inputFile,
		Args: map[string]string{
			"objects": strings.Join(objects, " "),
		},
	})
}

func gccCmd(toolchain config.Toolchain, cmd string) string {
	return filepath.Join(toolchain.GccRoot(), "bin", toolchain.GccTriple()+"-"+cmd)
}

func splitListForSize(list android.Paths, limit int) (lists []android.Paths, err error) {
	var i int

	start := 0
	bytes := 0
	for i = range list {
		l := len(list[i].String())
		if l > limit {
			return nil, fmt.Errorf("list element greater than size limit (%d)", limit)
		}
		if bytes+l > limit {
			lists = append(lists, list[start:i])
			start = i
			bytes = 0
		}
		bytes += l + 1 // count a space between each list element
	}

	lists = append(lists, list[start:])

	totalLen := 0
	for _, l := range lists {
		totalLen += len(l)
	}
	if totalLen != len(list) {
		panic(fmt.Errorf("Failed breaking up list, %d != %d", len(list), totalLen))
	}
	return lists, nil
}<|MERGE_RESOLUTION|>--- conflicted
+++ resolved
@@ -226,20 +226,12 @@
 		}, &remoteexec.REParams{
 			Labels:          map[string]string{"type": "tool", "name": "abi-linker"},
 			ExecStrategy:    "${config.REAbiLinkerExecStrategy}",
-<<<<<<< HEAD
-			Inputs:          []string{"$sAbiLinkerLibs", "${out}.rsp", "$implicits"},
-=======
 			Inputs:          []string{"$sAbiLinkerLibs", "${out}.rsp", "$implicitInputs"},
->>>>>>> 5ba6237c
 			RSPFile:         "${out}.rsp",
 			OutputFiles:     []string{"$out"},
 			ToolchainInputs: []string{"$sAbiLinker"},
 			Platform:        map[string]string{remoteexec.PoolKey: "${config.RECXXPool}"},
-<<<<<<< HEAD
-		}, []string{"symbolFilter", "arch", "exportedHeaderFlags"}, []string{"implicits"})
-=======
 		}, []string{"symbolFilter", "arch", "exportedHeaderFlags"}, []string{"implicitInputs"})
->>>>>>> 5ba6237c
 
 	_ = pctx.SourcePathVariable("sAbiDiffer", "prebuilts/clang-tools/${config.HostPrebuiltTag}/bin/header-abi-diff")
 
@@ -761,11 +753,7 @@
 				rbeImplicits = append(rbeImplicits, p[2:])
 			}
 		}
-<<<<<<< HEAD
-		args["implicits"] = strings.Join(rbeImplicits, ",")
-=======
 		args["implicitInputs"] = strings.Join(rbeImplicits, ",")
->>>>>>> 5ba6237c
 	}
 	ctx.Build(pctx, android.BuildParams{
 		Rule:        rule,
